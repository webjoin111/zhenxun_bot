from collections import defaultdict
from dataclasses import dataclass
from datetime import datetime
import os
from pathlib import Path
import time
from typing import Any

import httpx
from nonebot_plugin_uninfo import Uninfo
import pypinyin
import pytz

from zhenxun.configs.config import Config
from zhenxun.services.log import logger


@dataclass
class EntityIDs:
    user_id: str
    """用户id"""
    group_id: str | None
    """群组id"""
    channel_id: str | None
    """频道id"""


class ResourceDirManager:
    """
    临时文件管理器
    """

    temp_path = []  # noqa: RUF012

    @classmethod
    def __tree_append(cls, path: Path):
        """递归添加文件夹

        参数:
            path: 文件夹路径
        """
        for f in os.listdir(path):
            file = path / f
            if file.is_dir():
                if file not in cls.temp_path:
                    cls.temp_path.append(file)
                    logger.debug(f"添加临时文件夹: {path}")
                cls.__tree_append(file)

    @classmethod
    def add_temp_dir(cls, path: str | Path, tree: bool = False):
        """添加临时清理文件夹，这些文件夹会被自动清理

        参数:
            path: 文件夹路径
            tree: 是否递归添加文件夹
        """
        if isinstance(path, str):
            path = Path(path)
        if path not in cls.temp_path:
            cls.temp_path.append(path)
            logger.debug(f"添加临时文件夹: {path}")
        if tree:
            cls.__tree_append(path)


class CountLimiter:
    """
    每日调用命令次数限制
    """

    tz = pytz.timezone("Asia/Shanghai")

    def __init__(self, max_num):
        self.today = -1
        self.count = defaultdict(int)
        self.max = max_num

    def check(self, key) -> bool:
        day = datetime.now(self.tz).day
        if day != self.today:
            self.today = day
            self.count.clear()
        return self.count[key] < self.max

    def get_num(self, key):
        return self.count[key]

    def increase(self, key, num=1):
        self.count[key] += num

    def reset(self, key):
        self.count[key] = 0


class UserBlockLimiter:
    """
    检测用户是否正在调用命令
    """

    def __init__(self):
        self.flag_data = defaultdict(bool)
        self.time = time.time()

    def set_true(self, key: Any):
        self.time = time.time()
        self.flag_data[key] = True

    def set_false(self, key: Any):
        self.flag_data[key] = False

    def check(self, key: Any) -> bool:
        if time.time() - self.time > 30:
            self.set_false(key)
        return not self.flag_data[key]


class FreqLimiter:
    """
    命令冷却，检测用户是否处于冷却状态
    """

    def __init__(self, default_cd_seconds: int):
        self.next_time = defaultdict(float)
        self.default_cd = default_cd_seconds

    def check(self, key: Any) -> bool:
        return time.time() >= self.next_time[key]

    def start_cd(self, key: Any, cd_time: int = 0):
        self.next_time[key] = time.time() + (
            cd_time if cd_time > 0 else self.default_cd
        )

    def left_time(self, key: Any) -> float:
        return self.next_time[key] - time.time()


def cn2py(word: str) -> str:
    """将字符串转化为拼音

    参数:
        word: 文本
    """
    return "".join("".join(i) for i in pypinyin.pinyin(word, style=pypinyin.NORMAL))


async def get_user_avatar(uid: int | str) -> bytes | None:
    """快捷获取用户头像

    参数:
        uid: 用户id
    """
    url = f"http://q1.qlogo.cn/g?b=qq&nk={uid}&s=160"
    async with httpx.AsyncClient() as client:
        for _ in range(3):
            try:
                return (await client.get(url)).content
            except Exception:
                logger.error("获取用户头像错误", "Util", target=uid)
    return None


async def get_group_avatar(gid: int | str) -> bytes | None:
    """快捷获取用群头像

    参数:
        gid: 群号
    """
    url = f"http://p.qlogo.cn/gh/{gid}/{gid}/640/"
    async with httpx.AsyncClient() as client:
        for _ in range(3):
            try:
                return (await client.get(url)).content
            except Exception:
                logger.error("获取群头像错误", "Util", target=gid)
    return None


def change_pixiv_image_links(
    url: str, size: str | None = None, nginx_url: str | None = None
) -> str:
    """根据配置改变图片大小和反代链接

    参数:
        url: 图片原图链接
        size: 模式
        nginx_url: 反代

    返回:
        str: url
    """
    if size == "master":
        img_sp = url.rsplit(".", maxsplit=1)
        url = img_sp[0]
        img_type = img_sp[1]
        url = url.replace("original", "master") + f"_master1200.{img_type}"
    if not nginx_url:
        nginx_url = Config.get_config("pixiv", "PIXIV_NGINX_URL")
    if nginx_url:
        url = (
            url.replace("i.pximg.net", nginx_url)
            .replace("i.pixiv.cat", nginx_url)
            .replace("i.pixiv.re", nginx_url)
            .replace("_webp", "")
        )
    return url


def change_img_md5(path_file: str | Path) -> bool:
    """改变图片MD5

    参数:
        path_file: 图片路径

    返还:
        bool: 是否修改成功
    """
    try:
        with open(path_file, "a") as f:
            f.write(str(int(time.time() * 1000)))
        return True
    except Exception as e:
        logger.warning(f"改变图片MD5错误 Path：{path_file}", e=e)
    return False


def is_valid_date(date_text: str, separator: str = "-") -> bool:
    """日期是否合法

    参数:
        date_text: 日期
        separator: 分隔符

    返回:
        bool: 日期是否合法
    """
    try:
        datetime.strptime(date_text, f"%Y{separator}%m{separator}%d")
        return True
    except ValueError:
        return False


<<<<<<< HEAD
def get_entity_ids(session: Uninfo) -> EntityIDs:
    """获取用户id，群组id，频道id

    参数:
        session: Uninfo

    返回:
        EntityIDs: 用户id，群组id，频道id
    """
    user_id = session.user.id
    group_id = None
    channel_id = None
    if session.group:
        if session.group.parent:
            group_id = session.group.parent.id
            channel_id = session.group.id
        else:
            group_id = session.group.id
    return EntityIDs(user_id=user_id, group_id=group_id, channel_id=channel_id)
=======
def is_number(text: str) -> bool:
    """是否为数字

    参数:
        text: 文本

    返回:
        bool: 是否为数字
    """
    try:
        float(text)
        return True
    except ValueError:
        return False
>>>>>>> 5a0af6a6
<|MERGE_RESOLUTION|>--- conflicted
+++ resolved
@@ -242,7 +242,6 @@
         return False
 
 
-<<<<<<< HEAD
 def get_entity_ids(session: Uninfo) -> EntityIDs:
     """获取用户id，群组id，频道id
 
@@ -262,7 +261,8 @@
         else:
             group_id = session.group.id
     return EntityIDs(user_id=user_id, group_id=group_id, channel_id=channel_id)
-=======
+
+
 def is_number(text: str) -> bool:
     """是否为数字
 
@@ -276,5 +276,4 @@
         float(text)
         return True
     except ValueError:
-        return False
->>>>>>> 5a0af6a6
+        return False