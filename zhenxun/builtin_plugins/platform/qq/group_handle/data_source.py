from datetime import datetime
import os
from pathlib import Path
import random

from nonebot.adapters import Bot
from nonebot.exception import ActionFailed
from nonebot_plugin_alconna import At, UniMessage
from nonebot_plugin_uninfo import Uninfo
import ujson as json

from zhenxun.builtin_plugins.platform.qq.exception import ForceAddGroupError
from zhenxun.configs.config import Config
from zhenxun.configs.path_config import DATA_PATH, IMAGE_PATH
from zhenxun.models.fg_request import FgRequest
from zhenxun.models.group_console import GroupConsole
from zhenxun.models.group_member_info import GroupInfoUser
from zhenxun.models.level_user import LevelUser
from zhenxun.models.plugin_info import PluginInfo
from zhenxun.services.log import logger
from zhenxun.utils.common_utils import CommonUtils
from zhenxun.utils.enum import RequestHandleType
from zhenxun.utils.message import MessageUtils
from zhenxun.utils.platform import PlatformUtils
from zhenxun.utils.utils import FreqLimiter

base_config = Config.get("invite_manager")

limit_cd = base_config.get("welcome_msg_cd")

WELCOME_PATH = DATA_PATH / "welcome_message"

DEFAULT_IMAGE_PATH = IMAGE_PATH / "qxz"


class GroupManager:
    _flmt = FreqLimiter(limit_cd)

    @classmethod
    async def __handle_add_group(
        cls, bot: Bot, group_id: str, group: GroupConsole | None
    ):
        """允许群组并设置群认证，默认群功能开关

        参数:
            bot: Bot
            group_id: 群组id
            group: GroupConsole
        """
        if group:
            group.group_flag = 1
            await group.save(update_fields=["group_flag"])
        else:
            block_plugin = ""
            if plugin_list := await PluginInfo.filter(default_status=False).all():
                for plugin in plugin_list:
                    block_plugin += f"<{plugin.module},"
<<<<<<< HEAD
            group_info = await bot.get_group_info(group_id=group_id)
            await GroupConsole.update_or_create(
=======
            group_info = await bot.get_group_info(group_id=group_id, no_cache=True)
            await GroupConsole.create(
>>>>>>> 5a0af6a6
                group_id=group_info["group_id"],
                defaults={
                    "group_name": group_info["group_name"],
                    "max_member_count": group_info["max_member_count"],
                    "member_count": group_info["member_count"],
                    "group_flag": 1,
                    "block_plugin": block_plugin,
                    "platform": "qq",
                },
            )

    @classmethod
    async def __refresh_level(cls, bot: Bot, group_id: str):
        """刷新权限

        参数:
            bot: Bot
            group_id: 群组id
        """
        admin_default_auth = Config.get_config("admin_bot_manage", "ADMIN_DEFAULT_AUTH")
        member_list = await bot.get_group_member_list(group_id=group_id)
        member_id_list = [str(user_info["user_id"]) for user_info in member_list]
        flag2u = await LevelUser.filter(
            user_id__in=member_id_list, group_id=group_id, group_flag=1
        ).values_list("user_id", flat=True)
        # 即刻刷新权限
        for user_info in member_list:
            user_id = str(user_info["user_id"])
            role = user_info["role"]
            if user_id in bot.config.superusers:
                await LevelUser.set_level(user_id, group_id, 9)
                logger.debug(
                    "添加超级用户权限: 9",
                    "入群检测",
                    session=user_id,
                    group_id=user_info["group_id"],
                )
            elif (
                admin_default_auth is not None
                and role in ["owner", "admin"]
                and user_id not in flag2u
            ):
                await LevelUser.set_level(
                    user_id,
                    group_id,
                    admin_default_auth if role == "admin" else admin_default_auth + 1,
                )
                logger.debug(
                    f"添加默认群管理员权限: {admin_default_auth}",
                    "入群检测",
                    session=user_id,
                    group_id=user_info["group_id"],
                )

    @classmethod
    async def add_bot(
        cls, bot: Bot, operator_id: str, group_id: str, group: GroupConsole
    ):
        """拉入bot

        参数:
            bot: Bot
            operator_id: 操作者id
            group_id: 群组id
            group: GroupConsole
        """
        if (
            base_config.get("flag")
            and operator_id not in bot.config.superusers
            and group.group_flag != 1
        ):
            """退出群组"""
            try:
                if result_msg := base_config.get("message"):
                    await bot.send_group_msg(group_id=int(group_id), message=result_msg)
                await bot.set_group_leave(group_id=int(group_id))
                logger.info(
                    "强制拉群或未有群信息，退出群聊成功", "入群检测", group_id=group_id
                )
                await FgRequest.filter(
                    group_id=group_id, handle_type__isnull=True
                ).update(handle_type=RequestHandleType.IGNORE)
            except Exception as e:
                logger.error(
                    "强制拉群或未有群信息，退出群聊失败",
                    "入群检测",
                    group_id=group_id,
                    e=e,
                )
                raise ForceAddGroupError("强制拉群或未有群信息，退出群聊失败...") from e
            # await GroupConsole.filter(group_id=group_id).delete()
            raise ForceAddGroupError(f"触发强制入群保护，已成功退出群聊 {group_id}...")
        else:
            await cls.__handle_add_group(bot, group_id, group)
            """刷新群管理员权限"""
            await cls.__refresh_level(bot, group_id)

    @classmethod
    def get_path(cls, session: Uninfo) -> Path | None:
        """根据Session获取存储路径

        参数:
            session: Uninfo:

        返回:
            Path: 存储路径
        """
        if not session.group:
            return None
        platform = PlatformUtils.get_platform(session)
        path = WELCOME_PATH / f"{platform}" / f"{session.group.id}"
        if session.group.parent:
            path = (
                WELCOME_PATH
                / f"{platform}"
                / f"{session.group.parent.id}"
                / f"{session.group.id}"
            )
        path.mkdir(parents=True, exist_ok=True)
        return path

    @classmethod
    def __get_welcome_data(cls, session: Uninfo) -> dict | None:
        """获取存储数据

        参数:
            session: Uninfo

        返回:
            dict | None: 欢迎消息数据
        """
        if not session.group:
            return None
        path = cls.get_path(session)
        if not path:
            return None
        file = path / "text.json"
        if not file.exists():
            return None
        with file.open(encoding="utf8") as f:
            return json.load(f)

    @classmethod
    async def __send_welcome_message(cls, session: Uninfo, user_id: str):
        """发送群欢迎消息

        参数:
            user_id: 用户id
            group_id: 群组id
        """
        if not session.group:
            return
        cls._flmt.start_cd(session.group.id)
        if json_data := cls.__get_welcome_data(session):
            key = random.choice([k for k in json_data.keys() if json_data[k]["status"]])
            welcome_data = json_data[key]
            msg_list = UniMessage().load(welcome_data["message"])
            if welcome_data["at"]:
                msg_list.insert(0, At("user", user_id))
            logger.info("发送群欢迎消息...", "入群检测", session=session)
            if msg_list:
                await MessageUtils.build_message(msg_list).finish()  # type: ignore
        image = DEFAULT_IMAGE_PATH / random.choice(os.listdir(DEFAULT_IMAGE_PATH))
        await MessageUtils.build_message(
            [
                "新人快跑啊！！本群现状↓（快使用自定义群欢迎消息！）",
                image,
            ]
        ).send()

    @classmethod
    async def add_user(cls, session: Uninfo, bot: Bot):
        """拉入用户

        参数:
            session: Uninfo
            bot: Bot
        """
        user_id = session.user.id
        group_id = ""
        if session.group:
            if session.group.parent:
                group_id = session.group.parent.id
            else:
                group_id = session.group.id
        join_time = datetime.now()
        try:
            user_info = await bot.get_group_member_info(
                group_id=int(group_id), user_id=int(user_id), no_cache=True
            )
        except ActionFailed as e:
            logger.warning("获取用户信息识别...", e=e)
            user_info = {"user_id": user_id, "group_id": group_id, "nickname": ""}
        await GroupInfoUser.update_or_create(
            user_id=str(user_info["user_id"]),
            group_id=str(user_info["group_id"]),
            defaults={
                "user_name": user_info["nickname"],
                "user_join_time": join_time,
            },
        )
        logger.info(f"用户{user_info['user_id']} 所属{user_info['group_id']} 更新成功")
        if not await CommonUtils.task_is_block(
            session, "group_welcome"
        ) and cls._flmt.check(group_id):
            await cls.__send_welcome_message(session, user_id)

    @classmethod
    async def kick_bot(cls, bot: Bot, group_id: str, operator_id: str):
        """踢出bot

        参数:
            bot: Bot
            group_id: 群组id
            operator_id: 操作员id
        """
        if user := await GroupInfoUser.get_or_none(
            user_id=operator_id, group_id=group_id
        ):
            operator_name = user.user_name
        else:
            operator_name = "None"
        group = await GroupConsole.get_group(group_id)
        group_name = group.group_name if group else ""
        if group:
            await group.delete()
        await PlatformUtils.send_superuser(
            bot,
            f"****呜..一份踢出报告****\n"
            f"我被 {operator_name}({operator_id})\n"
            f"踢出了 {group_name}({group_id})\n"
            f"日期：{str(datetime.now()).split('.')[0]}",
        )

    @classmethod
    async def run_user(
        cls,
        bot: Bot,
        user_id: str,
        group_id: str,
        operator_id: str,
        sub_type: str,
    ) -> str | None:
        """踢出用户或用户离开

        参数:
            bot: Bot
            user_id: 用户id
            group_id: 群组id
            operator_id: 操作员id
            sub_type: 类型

        返回:
            str | None: 返回消息
        """
        if user := await GroupInfoUser.get_or_none(user_id=user_id, group_id=group_id):
            user_name = user.user_name
        else:
            user_name = f"{user_id}"
        if user:
            await user.delete()
        logger.info(
            f"名称: {user_name} 退出群聊",
            "group_decrease_handle",
            session=user_id,
            group_id=group_id,
        )
        if sub_type == "kick":
            if operator_id != "0":
                operator = await bot.get_group_member_info(
                    user_id=int(operator_id), group_id=int(group_id)
                )
                operator_name = operator["card"] or operator["nickname"]
            else:
                operator_name = ""
            return f"{user_name} 被 {operator_name} 送走了."
        elif sub_type == "leave":
            return f"{user_name}离开了我们..."
        return None<|MERGE_RESOLUTION|>--- conflicted
+++ resolved
@@ -55,13 +55,8 @@
             if plugin_list := await PluginInfo.filter(default_status=False).all():
                 for plugin in plugin_list:
                     block_plugin += f"<{plugin.module},"
-<<<<<<< HEAD
             group_info = await bot.get_group_info(group_id=group_id)
             await GroupConsole.update_or_create(
-=======
-            group_info = await bot.get_group_info(group_id=group_id, no_cache=True)
-            await GroupConsole.create(
->>>>>>> 5a0af6a6
                 group_id=group_info["group_id"],
                 defaults={
                     "group_name": group_info["group_name"],
