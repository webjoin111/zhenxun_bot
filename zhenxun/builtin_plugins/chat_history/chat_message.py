--- conflicted
+++ resolved
@@ -1,12 +1,8 @@
 from nonebot import on_message
 from nonebot.plugin import PluginMetadata
 from nonebot_plugin_alconna import UniMsg
-<<<<<<< HEAD
 from nonebot_plugin_apscheduler import scheduler
 from nonebot_plugin_uninfo import Uninfo
-=======
-from nonebot_plugin_session import EventSession
->>>>>>> 5a0af6a6
 
 from zhenxun.configs.config import Config
 from zhenxun.configs.utils import PluginExtraData, RegisterConfig
@@ -43,29 +39,21 @@
 
 chat_history = on_message(rule=rule, priority=1, block=False)
 
+TEMP_LIST = []
+
 
 @chat_history.handle()
-<<<<<<< HEAD
 async def _(message: UniMsg, session: Uninfo):
     entity = get_entity_ids(session)
     TEMP_LIST.append(
         ChatHistory(
             user_id=entity.user_id,
             group_id=entity.group_id,
-=======
-async def handle_message(message: UniMsg, session: EventSession):
-    """处理消息存储"""
-    try:
-        await ChatHistory.create(
-            user_id=session.id1,
-            group_id=session.id2,
->>>>>>> 5a0af6a6
             text=str(message),
             plain_text=message.extract_plain_text(),
             bot_id=session.self_id,
             platform=session.platform,
         )
-<<<<<<< HEAD
     )
 
 
@@ -80,7 +68,5 @@
         if message_list:
             await ChatHistory.bulk_create(message_list)
             logger.debug(f"批量添加聊天记录 {len(message_list)} 条", "定时任务")
-=======
->>>>>>> 5a0af6a6
     except Exception as e:
         logger.warning("存储聊天记录失败", "chat_history", e=e)