--- conflicted
+++ resolved
@@ -119,11 +119,7 @@
                 (await PlatformUtils.get_friend_list(select_bot.bot))[0]
             )
         except Exception as e:
-<<<<<<< HEAD
             logger.warning("获取bot好友/群组数量失败...", "WebUi", e=e)
-=======
-            logger.warning("获取bot好友/群组信息失败...", "WebUi", e=e)
->>>>>>> 5a0af6a6
             select_bot.group_count = 0
             select_bot.friend_count = 0
         select_bot.status = await BotConsole.get_bot_status(select_bot.self_id)
